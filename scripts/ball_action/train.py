--- conflicted
+++ resolved
@@ -60,13 +60,8 @@
     metric_accuracy_threshold=0.5,
     num_nvenc_workers=3,
     num_opencv_workers=1,
-<<<<<<< HEAD
     num_epochs=[6, 30],
     stages=["warmup", "train"],
-=======
-    num_epochs=[2, 14, 2],
-    stages=["warmup", "train", "cooldown"],
->>>>>>> 68b95f83
     experiments_dir=str(constants.experiments_dir / args.experiment),
     argus_params={
         "nn_module": ("multidim_stacker", {
@@ -99,19 +94,17 @@
             "fill_value": 0,
         }),
     },
-<<<<<<< HEAD
     frame_index_shaker={
         "shifts": [-1, 0, 1],
         "weights": [0.2, 0.6, 0.2],
         "prob": 0.25,
-=======
+    },
     mixup_params={
         "mixup_alpha": 1.,
         "prob": 0.75,
         "mode": "elem",
         "label_smoothing": 0.1,
         "num_classes": constants.num_classes,
->>>>>>> 68b95f83
     },
 )
 
@@ -121,7 +114,8 @@
     if "pretrained" in model.params["nn_module"][1]:
         model.params["nn_module"][1]["pretrained"] = False
 
-    model.augmentations = get_train_augmentations(config["image_size"])
+    augmentations = get_train_augmentations(config["image_size"])
+    model.augmentations = augmentations
 
     targets_processor = MaxWindowTargetsProcessor(
         window_size=config["max_targets_window_size"]
@@ -180,48 +174,24 @@
             LoggingToCSV(save_dir / "log.csv", append=True),
         ]
 
-        num_iterations_per_epoch = len(train_dataset) // config["batch_size"]
-        num_iterations = num_iterations_per_epoch * num_epochs
-
-        if stage == "warmup":
+        num_iterations = (len(train_dataset) // config["batch_size"]) * num_epochs
+        if stage == "train":
             model.mixup = TimmMixup(**config["mixup_params"])
-
+            checkpoint_format = "model-{epoch:03d}-{val_average_precision:.6f}.pth"
             callbacks += [
-                LambdaLR(lambda x: x / num_iterations,
-                         step_on_iteration=True),
-            ]
-        elif stage == "train":
-            model.mixup = TimmMixup(**config["mixup_params"])
-            start_mix_prob = config["mixup_params"]["prob"]
-
-            @argus.callbacks.on_iteration_start
-            def adjust_mixup_prob(state: State):
-                iteration = state.epoch * num_iterations_per_epoch + state.iteration
-                state.model.mixup.mix_prob = (
-                        start_mix_prob * (1 - iteration / num_iterations)
-                )
-
-            @argus.callbacks.on_epoch_complete
-            def log_mixup_prob(state: State):
-                state.logger.info(f"Mixup prob: {state.model.mixup.mix_prob}")
-
-            callbacks += [
-                adjust_mixup_prob,
-                log_mixup_prob,
+                checkpoint(save_dir, file_format=checkpoint_format, max_saves=1),
                 CosineAnnealingLR(
                     T_max=num_iterations,
                     eta_min=get_lr(config["min_base_lr"], config["batch_size"]),
                     step_on_iteration=True
                 ),
             ]
-        elif stage == "cooldown":
-            model.mixup = None
-            checkpoint_format = "model-{epoch:03d}-{val_average_precision:.6f}.pth"
+        elif stage == "warmup":
+            model.mixup = TimmMixup(**config["mixup_params"])
             callbacks += [
-                checkpoint(save_dir, file_format=checkpoint_format, max_saves=1),
+                LambdaLR(lambda x: x / num_iterations,
+                         step_on_iteration=True),
             ]
-        else:
-            raise RuntimeError(f"Stage '{stage}' is not supported")
 
         metrics = [
             AveragePrecision(),
